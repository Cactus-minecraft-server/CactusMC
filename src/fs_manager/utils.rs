--- conflicted
+++ resolved
@@ -26,15 +26,6 @@
         Err(e) => Err(e),
     }
 }
-
-<<<<<<< HEAD
-/// Creates a directory given its path.
-pub fn create_dir(path: &Path) -> io::Result<()> {
-    if path.exists() {
-        info!(
-            "Directory '{}' already exists. Not altering it.",
-            path.display()
-=======
 ///Create_file with no content...
 pub fn create_file_nn(path: &Path) -> io::Result<()> {
     // Verify if the file does not already exist.
@@ -42,7 +33,6 @@
         println!(
             "File '{}' already exists. Not altering it.",
             path.to_string_lossy()
->>>>>>> 952860ea
         );
         return Ok(());
     }
