//! This module exposes some utility functions, mainly for creating visual things.

use std::any::{type_name, type_name_of_val};

/// Returns the hexadecimal representation of bytes.
/// E.g., 65535 -> 0xFF 0xFF
pub fn get_hex_repr(data: &[u8]) -> String {
    data.iter()
        .map(|b| format!("{:02X}", b))
        .collect::<Vec<String>>()
        .join(" ")
}

/// Returns the binary representation of bytes.
/// E.g., 65535 -> 11111111 11111111
pub fn get_bin_repr(data: &[u8]) -> String {
    data.iter()
        .map(|b| format!("{:08b}", b))
        .collect::<Vec<String>>()
        .join(" ")
}

<<<<<<< HEAD
=======
/// Returns the decimal representation of bytes.
>>>>>>> 952860ea
pub fn get_dec_repr(data: &[u8]) -> String {
    data.iter()
        .map(|b| format!("{}", b))
        .collect::<Vec<String>>()
        .join(" ")
}

/// Returns the name of a type as a string slice,
/// or the name of the type of value.
pub fn name_of<T>(value: Option<&T>) -> &'static str {
    match value {
        None => type_name::<T>().rsplit("::").next().unwrap(),
        Some(v) => type_name_of_val(v).rsplit("::").next().unwrap(),
    }
}<|MERGE_RESOLUTION|>--- conflicted
+++ resolved
@@ -20,10 +20,7 @@
         .join(" ")
 }
 
-<<<<<<< HEAD
-=======
 /// Returns the decimal representation of bytes.
->>>>>>> 952860ea
 pub fn get_dec_repr(data: &[u8]) -> String {
     data.iter()
         .map(|b| format!("{}", b))
