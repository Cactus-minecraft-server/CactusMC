--- conflicted
+++ resolved
@@ -3,12 +3,6 @@
 use super::utils;
 use core::fmt;
 use std::sync::OnceLock;
-<<<<<<< HEAD
-
-use dashmap::DashMap;
-use handshake::Handshake;
-=======
->>>>>>> 4f5581f6
 
 use super::{
     data_types::{
@@ -199,7 +193,6 @@
             let server_address: StringProtocol = StringProtocol::consume_from_bytes(&mut data)?;
             let server_port: UnsignedShort = UnsignedShort::consume_from_bytes(&mut data)?;
             let next_state: NextState = NextState::new(VarInt::consume_from_bytes(&mut data)?)?;
-            println!("{next_state:?}");
 
             let packet: Packet = PacketBuilder::new()
                 .append_bytes(protocol_version.get_bytes())
@@ -207,6 +200,10 @@
                 .append_bytes(server_port.get_bytes())
                 .append_bytes(next_state.get_varint().get_bytes())
                 .build(Self::PACKET_ID)?;
+
+            println!("1: {}", utils::get_hex_repr(packet.get_payload()));
+            println!("2: {}", utils::get_hex_repr(bytes.as_ref()));
+            assert_eq!(packet.get_payload(), bytes.as_ref());
 
             Ok(Self {
                 protocol_version,
