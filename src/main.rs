--- conflicted
+++ resolved
@@ -9,15 +9,10 @@
 mod net;
 use log::{error, info, warn};
 use net::packet;
-<<<<<<< HEAD
 use std::net::Ipv4Addr;
 mod generate_overworld;
 mod greetings;
 mod handlers;
-=======
-mod encode_chunk;
-mod generate_overworld;
->>>>>>> 5fccba54
 mod player;
 mod seed_hasher;
 mod shutdown;
@@ -76,7 +71,7 @@
         || Ok(fs_manager::create_dirs()),
         || Ok(fs_manager::create_other_files()),
     ]
-    .par_iter()
+    .iter()
     .try_for_each(|task| task())?;
 
     let gamemode1 = match config::Settings::new().gamemode {
@@ -101,33 +96,7 @@
     );
     info!("{}", *messages::SERVER_STARTED);
 
-<<<<<<< HEAD
     net::listen().await?;
-=======
-    // DELTE
-    // let arr: [u8; 10] = [0xFF, 0xFF, 0xFF, 0xFF, 0xFF, 0xFF, 0xFF, 0xFF, 0xFF, 0x01];
-    // let arr = [0b11111111, 0b11111111, 0b11111111, 0b11111111, 0b00001111];
-    // let arr = [0b10000000, 0b10000000, 0b10000000, 0b10000000, 0b00001000];
-    // let a = data_types::VarInt::from_bytes(arr).unwrap();
-    // println!("{arr:?} is {}", a.get_value());
-
-    // DETE
-
-    net::listen().await.map_err(|e| {
-        error!("Failed to listen for packets: {e}");
-        e
-    })?;
-
-    Ok(())
-}
-
-/// Sets up a behavior when the user executes CTRL + C.
-fn init_ctrlc_handler() -> Result<(), Box<dyn std::error::Error>> {
-    ctrlc::set_handler(move || {
-        info!("Received Ctrl+C, shutting down...");
-        gracefully_exit(ExitCode::CtrlC);
-    })?;
->>>>>>> 5fccba54
 
     Ok(())
 }
