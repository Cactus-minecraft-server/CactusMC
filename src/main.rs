//! The servers's entrypoint file.
mod args;
mod commands;
mod config;
mod consts;
mod file_folder_parser;
mod fs_manager;
mod logging;
mod net;
use log::{error, info, warn};
use net::packet;
use std::net::Ipv4Addr;
mod generate_overworld;
mod greetings;
mod handlers;
mod player;
mod seed_hasher;
mod shutdown;
mod time;
use config::Gamemode;
use consts::messages;
use rayon::iter::{IntoParallelRefIterator, ParallelIterator};

#[tokio::main]
async fn main() {
    if let Err(e) = early_init().await {
        error!("Failed to start the server, error in early initialization: {e}. \nExiting...");
        gracefully_exit(ExitCode::Failure);
    }

    if let Err(e) = init() {
        error!("Failed to start the server, error in initialization: {e}. \nExiting...");
        gracefully_exit(ExitCode::Failure);
    }

    if let Err(e) = start().await {
        error!("Failed to start the server: {e}. \nExiting...");
        gracefully_exit(ExitCode::Failure);
    }

    info!("{}", *messages::SERVER_SHUTDOWN_SUCCESS);
}

/// Logic that must executes as early as possibe
async fn early_init() -> Result<(), Box<dyn std::error::Error>> {
    // This must executes as early as possible
    logging::init(log::LevelFilter::Debug);
    args::init();

    info!("{}", *messages::SERVER_STARTING);

    // Adds custom behavior to CTRL + C signal
    handlers::init_ctrlc_handler()?;
    // A testing function, only in debug mode
    #[cfg(debug_assertions)]
    test();

    // Listens for cli input commands
    commands::listen_console_commands().await;
    Ok(())
}

/// Essential server initialization logic.
fn init() -> Result<(), Box<dyn std::error::Error>> {
    // Printing a greeting message
    greetings::greet();

<<<<<<< HEAD
    // Makes sure server files are initialized and valid.
    fs_manager::init()?;
    fs_manager::create_dirs();
    fs_manager::create_other_files();
    // TODO: Not sure this has to be in main.rs
=======
    vec![
        || fs_manager::init(),
        || Ok(fs_manager::create_dirs()),
        || Ok(fs_manager::create_other_files()),
    ]
    .iter()
    .try_for_each(|task| task())?;

>>>>>>> 5a515379
    let gamemode1 = match config::Settings::new().gamemode {
        Gamemode::Survival => "Survival",
        Gamemode::Adventure => "Adventure",
        Gamemode::Creative => "Creative",
        Gamemode::Spectator => "Spectator",
    };
    info!("Default game type: {}", gamemode1.to_uppercase());

    Ok(())
}

/// Starts up the server.
async fn start() -> Result<(), Box<dyn std::error::Error>> {
    info!(
        "Starting Minecraft server on {}:{}",
        config::Settings::new()
            .server_ip
            .unwrap_or(Ipv4Addr::new(0, 0, 0, 0)), // 0.0.0.0
        config::Settings::new().server_port
    );
    info!("{}", *messages::SERVER_STARTED);

    net::listen().await?;

    Ok(())
}

#[cfg(debug_assertions)]
/// A test fonction that'll only run in debug-mode. (cargo run) and not (cargo run --release)
fn test() {
    info!("[ BEGIN test() ]");

    // Do not remove this line, yet.
    // Uh, why is that so?
    let _ = packet::Packet::new(&[]);

    info!("[ END test()]");
}

/// Enum representing standardized server exit codes.
pub enum ExitCode {
    Success,
    Failure,
    CtrlC,
}

/// Gracefully exits the server with an exit code.
pub fn gracefully_exit(exit_code: ExitCode) -> ! {
    let numerical_exit_code: i32 = match exit_code {
        ExitCode::Success => {
            info!("{}", *messages::SERVER_SHUTDOWN_SUCCESS);
            // 0 means success
            0
        }
        ExitCode::Failure => {
            warn!("{}", *messages::SERVER_SHUTDOWN_ERROR);
            // 1 mean general error
            1
        }
        ExitCode::CtrlC => {
            info!("{}", *messages::SERVER_SHUTDOWN_CTRL_C);
            // 130 mean script terminated by Ctrl+C
            130
        }
    };

    // Well, for now it's not "gracefully" exiting.
    std::process::exit(numerical_exit_code);
}<|MERGE_RESOLUTION|>--- conflicted
+++ resolved
@@ -19,10 +19,11 @@
 mod time;
 use config::Gamemode;
 use consts::messages;
-use rayon::iter::{IntoParallelRefIterator, ParallelIterator};
 
 #[tokio::main]
 async fn main() {
+    args::init();
+
     if let Err(e) = early_init().await {
         error!("Failed to start the server, error in early initialization: {e}. \nExiting...");
         gracefully_exit(ExitCode::Failure);
@@ -41,11 +42,12 @@
     info!("{}", *messages::SERVER_SHUTDOWN_SUCCESS);
 }
 
+const DISABLE_LOGGING_COLOR_AND_SAVE_TO_FILE: bool = false;
+
 /// Logic that must executes as early as possibe
 async fn early_init() -> Result<(), Box<dyn std::error::Error>> {
     // This must executes as early as possible
-    logging::init(log::LevelFilter::Debug);
-    args::init();
+    logging::init(log::LevelFilter::Debug, DISABLE_LOGGING_COLOR_AND_SAVE_TO_FILE);
 
     info!("{}", *messages::SERVER_STARTING);
 
@@ -65,13 +67,6 @@
     // Printing a greeting message
     greetings::greet();
 
-<<<<<<< HEAD
-    // Makes sure server files are initialized and valid.
-    fs_manager::init()?;
-    fs_manager::create_dirs();
-    fs_manager::create_other_files();
-    // TODO: Not sure this has to be in main.rs
-=======
     vec![
         || fs_manager::init(),
         || Ok(fs_manager::create_dirs()),
@@ -80,7 +75,6 @@
     .iter()
     .try_for_each(|task| task())?;
 
->>>>>>> 5a515379
     let gamemode1 = match config::Settings::new().gamemode {
         Gamemode::Survival => "Survival",
         Gamemode::Adventure => "Adventure",
