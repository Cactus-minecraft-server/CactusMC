use colored::Colorize;
use log::{debug, info, warn};
use tokio::io::{AsyncBufReadExt, BufReader};

<<<<<<< HEAD
use crate::{consts, fs_manager, gracefully_exit, player};
=======
use crate::{config, consts, fs_manager, player};
>>>>>>> e8539cc4

// Asynchronously handles user input. It never returns

// TODO: IMPLEMENT COMMANDS SEPARATELY FROM THIS FUNCTION, otherwise the code will just be as good as a dumpster fire
// TODO: use the 'Command Pattern' and command handlers
pub async fn handle_input() -> ! {
    let mut reader = BufReader::new(tokio::io::stdin());
    let mut buffer = String::new();

    loop {
        buffer.clear();
        if let Ok(bytes_read) = reader.read_line(&mut buffer).await {
            if bytes_read == 0 {
                continue; // EOF
            }
        }

        debug!("you entered: {buffer}");

        if buffer.trim().to_lowercase() == "stop" {
            let content = "Server will stop in few second…";
            warn!("{}", content.red().bold());
            gracefully_exit(crate::ExitCode::Failure)
        }

        if buffer.trim().to_lowercase().starts_with("op") {
            let mut parts = buffer.split_whitespace();
            parts.next(); // Ignore the "op" command itself

            if let Some(player_name) = parts.next() {
                match player::get_uuid(player_name).await {
                    Ok(uuid) if !uuid.is_empty() => {
                        // If player exist try to put it into ops.json.
                        let content = match fs_manager::write_ops_json(
                            consts::file_paths::OPERATORS,
                            &uuid,
                            player_name,
                            config::Settings::new().op_permission_level,
                            true,
                        ) {
                            Ok(_) => "".to_string(),
                            Err(e) => format!(
                                "Failed to make {} a server operator, error: {}",
                                player_name, e
                            ),
                        };
                        info!("{}", content);
                    }
                    _ => {
                        // Invalid player
                        warn!("That player does not exist");
                    }
                }
            } else {
                warn!("Missing one argument: op <player_name>");
            }
        }
    }
}<|MERGE_RESOLUTION|>--- conflicted
+++ resolved
@@ -2,11 +2,7 @@
 use log::{debug, info, warn};
 use tokio::io::{AsyncBufReadExt, BufReader};
 
-<<<<<<< HEAD
-use crate::{consts, fs_manager, gracefully_exit, player};
-=======
-use crate::{config, consts, fs_manager, player};
->>>>>>> e8539cc4
+use crate::{config::Settings, consts, fs_manager, gracefully_exit, player};
 
 // Asynchronously handles user input. It never returns
 
@@ -44,7 +40,7 @@
                             consts::file_paths::OPERATORS,
                             &uuid,
                             player_name,
-                            config::Settings::new().op_permission_level,
+                            Settings::new().op_permission_level,
                             true,
                         ) {
                             Ok(_) => "".to_string(),
@@ -65,4 +61,4 @@
             }
         }
     }
-}+}
