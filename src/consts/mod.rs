--- conflicted
+++ resolved
@@ -10,6 +10,7 @@
 
 /// Server logging messages.
 pub mod messages {
+
     use colored::*;
     use once_cell::sync::Lazy;
 
@@ -60,13 +61,10 @@
     pub const USERCACHE: &str = "usercache.json";
     pub const SESSION: &str = "session.lock";
     pub const SERVER_ICON: &str = "server-icon.png";
-<<<<<<< HEAD
-    pub const LEVEL: &str = "world/level.dat";
-=======
 
     /// SLP IP logger file.
     pub const LOGGED_IPS: &str = "logged_ips.txt";
->>>>>>> 952860ea
+    pub const LEVEL: &str = "world/level.dat";
 }
 
 pub mod directory_paths {
@@ -164,6 +162,7 @@
 
 /// Strings for packets
 pub mod protocol {
+
     use base64::{engine::general_purpose, Engine};
     use image::{GenericImageView, ImageFormat};
     use log::error;
@@ -238,9 +237,4 @@
 
         serde_json::to_string(&json_data).unwrap()
     }
-}
-
-pub mod cactus {
-    /// If set to true, client's IPs will be logged when pinging using the SLP protocol.
-    pub const LOG_IPS_SLP: bool = true;
 }