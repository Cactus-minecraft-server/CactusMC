--- conflicted
+++ resolved
@@ -265,9 +265,6 @@
             white_list: Self::get_bool(&config_file, "white-list", false),
         }
     }
-<<<<<<< HEAD
-    //fn gamemode_to_enum(inp)
-=======
     fn get_bool(config: &Properties, key: &str, default: bool) -> bool {
         config
             .get_property(key)
@@ -335,5 +332,4 @@
     fn get_optional_ip(config: &Properties, key: &str) -> Option<Ipv4Addr> {
         config.get_property(key).ok().and_then(|s| s.parse().ok())
     }
->>>>>>> 5a515379
 }