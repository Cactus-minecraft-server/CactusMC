--- conflicted
+++ resolved
@@ -4,23 +4,28 @@
 edition = "2021"
 
 [dependencies]
-colored = "3.0.0"
+dot-properties = "0.2.0"
+colored = "2.1.0"
+integer-encoding = "4.0.2"
 tokio = { version = "1.39.3", features = ["full"] }
 thiserror = "2.0.2"
+rand = "0.8.5"
 log = "0.4.22"
 env_logger = "0.11.5"
 chrono = "0.4.38"
 ctrlc = "3.4.5"
 once_cell = "1.19.0"
+tempfile = "3.12.0"
 serde = { version = "1.0", features = ["derive"] }
 serde_json = "1.0.127"
 reqwest = { version = "0.12.7", features = ["json", "rustls-tls"] }
 clap = { version = "4.5.17", features = ["derive"] }
 sha2 = "0.10.8"
+byteorder = "1.5.0"
 bytes = "1.9.0"
 image = "0.25.5"
 base64 = "0.22.1"
-<<<<<<< HEAD
+dashmap = "6.1.0"
 
 
 [profile.release]
@@ -32,19 +37,4 @@
 [dev-dependencies]
 criterion = "0.4"
 
-=======
-hematite-nbt = "0.5.2"
-dashmap = "6.1.0"
-rayon = "1.11.0"
-[dev-dependencies]
-rand = "0.9.0"
-tempfile = "3.14.0"
-[profile.release]
-opt-level = 3
-lto = "fat"
-codegen-units = 1
-embed-bitcode = true
->>>>>>> 5a515379
 
-[build]
-rustflags = ["-C target-cpu=native"]