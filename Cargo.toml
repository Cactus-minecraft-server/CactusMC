--- conflicted
+++ resolved
@@ -16,15 +16,13 @@
 ctrlc = "3.4.5"
 once_cell = "1.19.0"
 tempfile = "3.12.0"
-<<<<<<< HEAD
 serde = { version = "1.0", features = ["derive"] }
 serde_json = "1.0.127"
 reqwest = { version = "0.12.7", features = ["json", "rustls-tls"] }
-=======
-
 [profile.release]
 opt-level = 3     # optimiosation level 3 is the best
 debug = false
 split-debuginfo = 'unified'
 lto = true
->>>>>>> 96ec99c0
+
+
