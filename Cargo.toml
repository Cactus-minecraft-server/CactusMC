--- conflicted
+++ resolved
@@ -21,12 +21,8 @@
 image = "0.25.5"
 base64 = "0.22.1"
 hematite-nbt = "0.5.2"
-<<<<<<< HEAD
-rayon = "1.10.0"
-noise-engine = { git = "https://github.com/Cactus-minecraft-server/Noise-engine.git" }
-=======
 dashmap = "6.1.0"
->>>>>>> 5fccba54
+rayon = "1.11.0"
 [dev-dependencies]
 rand = "0.9.0"
 tempfile = "3.14.0"
